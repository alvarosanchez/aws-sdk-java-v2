package software.amazon.awssdk.services.query;

import static software.amazon.awssdk.utils.FunctionalUtils.runAndLogError;

import java.util.Collections;
import java.util.List;
import java.util.concurrent.CompletableFuture;
import java.util.concurrent.ScheduledExecutorService;
import java.util.function.Consumer;
import org.slf4j.Logger;
import org.slf4j.LoggerFactory;
import software.amazon.awssdk.annotations.Generated;
import software.amazon.awssdk.annotations.SdkInternalApi;
import software.amazon.awssdk.auth.signer.AsyncAws4Signer;
import software.amazon.awssdk.awscore.AwsRequestOverrideConfiguration;
import software.amazon.awssdk.awscore.client.handler.AwsAsyncClientHandler;
import software.amazon.awssdk.awscore.exception.AwsServiceException;
import software.amazon.awssdk.core.RequestOverrideConfiguration;
import software.amazon.awssdk.core.async.AsyncRequestBody;
import software.amazon.awssdk.core.async.AsyncResponseTransformer;
import software.amazon.awssdk.core.client.config.SdkClientConfiguration;
import software.amazon.awssdk.core.client.config.SdkClientOption;
import software.amazon.awssdk.core.client.handler.AsyncClientHandler;
import software.amazon.awssdk.core.client.handler.ClientExecutionParams;
import software.amazon.awssdk.core.http.HttpResponseHandler;
import software.amazon.awssdk.core.metrics.CoreMetric;
import software.amazon.awssdk.core.runtime.transform.AsyncStreamingRequestMarshaller;
import software.amazon.awssdk.core.signer.Signer;
import software.amazon.awssdk.metrics.MetricCollector;
import software.amazon.awssdk.metrics.MetricPublisher;
import software.amazon.awssdk.metrics.NoOpMetricCollector;
import software.amazon.awssdk.protocols.core.ExceptionMetadata;
import software.amazon.awssdk.protocols.query.AwsQueryProtocolFactory;
import software.amazon.awssdk.services.query.model.APostOperationRequest;
import software.amazon.awssdk.services.query.model.APostOperationResponse;
import software.amazon.awssdk.services.query.model.APostOperationWithOutputRequest;
import software.amazon.awssdk.services.query.model.APostOperationWithOutputResponse;
import software.amazon.awssdk.services.query.model.InvalidInputException;
import software.amazon.awssdk.services.query.model.QueryException;
import software.amazon.awssdk.services.query.model.QueryRequest;
import software.amazon.awssdk.services.query.model.StreamingInputOperationRequest;
import software.amazon.awssdk.services.query.model.StreamingInputOperationResponse;
import software.amazon.awssdk.services.query.model.StreamingOutputOperationRequest;
import software.amazon.awssdk.services.query.model.StreamingOutputOperationResponse;
import software.amazon.awssdk.services.query.transform.APostOperationRequestMarshaller;
import software.amazon.awssdk.services.query.transform.APostOperationWithOutputRequestMarshaller;
import software.amazon.awssdk.services.query.transform.StreamingInputOperationRequestMarshaller;
import software.amazon.awssdk.services.query.transform.StreamingOutputOperationRequestMarshaller;
import software.amazon.awssdk.services.query.waiters.QueryAsyncWaiter;
import software.amazon.awssdk.utils.CompletableFutureUtils;

/**
 * Internal implementation of {@link QueryAsyncClient}.
 *
 * @see QueryAsyncClient#builder()
 */
@Generated("software.amazon.awssdk:codegen")
@SdkInternalApi
final class DefaultQueryAsyncClient implements QueryAsyncClient {
    private static final Logger log = LoggerFactory.getLogger(DefaultQueryAsyncClient.class);

    private final AsyncClientHandler clientHandler;

    private final AwsQueryProtocolFactory protocolFactory;

    private final SdkClientConfiguration clientConfiguration;

    private final ScheduledExecutorService executorService;

    protected DefaultQueryAsyncClient(SdkClientConfiguration clientConfiguration) {
        this.clientHandler = new AwsAsyncClientHandler(clientConfiguration);
        this.clientConfiguration = clientConfiguration;
        this.protocolFactory = init();
        this.executorService = clientConfiguration.option(SdkClientOption.SCHEDULED_EXECUTOR_SERVICE);
    }

    @Override
    public final String serviceName() {
        return SERVICE_NAME;
    }

    /**
     * <p>
     * Performs a post operation to the query service and has no output
     * </p>
     *
     * @param aPostOperationRequest
     * @return A Java Future containing the result of the APostOperation operation returned by the service.<br/>
     *         The CompletableFuture returned by this method can be completed exceptionally with the following
     *         exceptions.
     *         <ul>
     *         <li>InvalidInputException The request was rejected because an invalid or out-of-range value was supplied
     *         for an input parameter.</li>
     *         <li>SdkException Base class for all exceptions that can be thrown by the SDK (both service and client).
     *         Can be used for catch all scenarios.</li>
     *         <li>SdkClientException If any client side error occurs such as an IO related failure, failure to get
     *         credentials, etc.</li>
     *         <li>QueryException Base class for all service exceptions. Unknown exceptions will be thrown as an
     *         instance of this type.</li>
     *         </ul>
     * @sample QueryAsyncClient.APostOperation
     * @see <a href="http://docs.aws.amazon.com/goto/WebAPI/query-service-2010-05-08/APostOperation" target="_top">AWS
     *      API Documentation</a>
     */
    @Override
    public CompletableFuture<APostOperationResponse> aPostOperation(APostOperationRequest aPostOperationRequest) {
        List<MetricPublisher> metricPublishers = resolveMetricPublishers(clientConfiguration, aPostOperationRequest
                .overrideConfiguration().orElse(null));
        MetricCollector apiCallMetricCollector = metricPublishers.isEmpty() ? NoOpMetricCollector.create() : MetricCollector
                .create("ApiCall");
        try {
            apiCallMetricCollector.reportMetric(CoreMetric.SERVICE_ID, "Query Service");
            apiCallMetricCollector.reportMetric(CoreMetric.OPERATION_NAME, "APostOperation");

            HttpResponseHandler<APostOperationResponse> responseHandler = protocolFactory
                    .createResponseHandler(APostOperationResponse::builder);

            HttpResponseHandler<AwsServiceException> errorResponseHandler = protocolFactory.createErrorResponseHandler();
            String hostPrefix = "foo-";
            String resolvedHostExpression = "foo-";

            CompletableFuture<APostOperationResponse> executeFuture = clientHandler
                    .execute(new ClientExecutionParams<APostOperationRequest, APostOperationResponse>()
                            .withOperationName("APostOperation")
                            .withMarshaller(new APostOperationRequestMarshaller(protocolFactory))
                            .withResponseHandler(responseHandler).withErrorResponseHandler(errorResponseHandler)
                            .withMetricCollector(apiCallMetricCollector).hostPrefixExpression(resolvedHostExpression)
                            .withInput(aPostOperationRequest));
            AwsRequestOverrideConfiguration requestOverrideConfig = aPostOperationRequest.overrideConfiguration().orElse(null);
            CompletableFuture<APostOperationResponse> whenCompleteFuture = null;
            whenCompleteFuture = executeFuture.whenComplete((r, e) -> {
                metricPublishers.forEach(p -> p.publish(apiCallMetricCollector.collect()));
            });
            return CompletableFutureUtils.forwardExceptionTo(whenCompleteFuture, executeFuture);
        } catch (Throwable t) {
            metricPublishers.forEach(p -> p.publish(apiCallMetricCollector.collect()));
            return CompletableFutureUtils.failedFuture(t);
        }
    }

    /**
     * <p>
     * Performs a post operation to the query service and has modelled output
     * </p>
     *
     * @param aPostOperationWithOutputRequest
     * @return A Java Future containing the result of the APostOperationWithOutput operation returned by the service.<br/>
     *         The CompletableFuture returned by this method can be completed exceptionally with the following
     *         exceptions.
     *         <ul>
     *         <li>InvalidInputException The request was rejected because an invalid or out-of-range value was supplied
     *         for an input parameter.</li>
     *         <li>SdkException Base class for all exceptions that can be thrown by the SDK (both service and client).
     *         Can be used for catch all scenarios.</li>
     *         <li>SdkClientException If any client side error occurs such as an IO related failure, failure to get
     *         credentials, etc.</li>
     *         <li>QueryException Base class for all service exceptions. Unknown exceptions will be thrown as an
     *         instance of this type.</li>
     *         </ul>
     * @sample QueryAsyncClient.APostOperationWithOutput
     * @see <a href="http://docs.aws.amazon.com/goto/WebAPI/query-service-2010-05-08/APostOperationWithOutput"
     *      target="_top">AWS API Documentation</a>
     */
    @Override
    public CompletableFuture<APostOperationWithOutputResponse> aPostOperationWithOutput(
            APostOperationWithOutputRequest aPostOperationWithOutputRequest) {
        List<MetricPublisher> metricPublishers = resolveMetricPublishers(clientConfiguration, aPostOperationWithOutputRequest
                .overrideConfiguration().orElse(null));
        MetricCollector apiCallMetricCollector = metricPublishers.isEmpty() ? NoOpMetricCollector.create() : MetricCollector
                .create("ApiCall");
        try {
            apiCallMetricCollector.reportMetric(CoreMetric.SERVICE_ID, "Query Service");
            apiCallMetricCollector.reportMetric(CoreMetric.OPERATION_NAME, "APostOperationWithOutput");

            HttpResponseHandler<APostOperationWithOutputResponse> responseHandler = protocolFactory
                    .createResponseHandler(APostOperationWithOutputResponse::builder);

            HttpResponseHandler<AwsServiceException> errorResponseHandler = protocolFactory.createErrorResponseHandler();

            CompletableFuture<APostOperationWithOutputResponse> executeFuture = clientHandler
                    .execute(new ClientExecutionParams<APostOperationWithOutputRequest, APostOperationWithOutputResponse>()
                            .withOperationName("APostOperationWithOutput")
                            .withMarshaller(new APostOperationWithOutputRequestMarshaller(protocolFactory))
                            .withResponseHandler(responseHandler).withErrorResponseHandler(errorResponseHandler)
                            .withMetricCollector(apiCallMetricCollector).withInput(aPostOperationWithOutputRequest));
            AwsRequestOverrideConfiguration requestOverrideConfig = aPostOperationWithOutputRequest.overrideConfiguration()
                    .orElse(null);
            CompletableFuture<APostOperationWithOutputResponse> whenCompleteFuture = null;
            whenCompleteFuture = executeFuture.whenComplete((r, e) -> {
                metricPublishers.forEach(p -> p.publish(apiCallMetricCollector.collect()));
            });
            return CompletableFutureUtils.forwardExceptionTo(whenCompleteFuture, executeFuture);
        } catch (Throwable t) {
            metricPublishers.forEach(p -> p.publish(apiCallMetricCollector.collect()));
            return CompletableFutureUtils.failedFuture(t);
        }
    }

    /**
     * Some operation with a streaming input
     *
     * @param streamingInputOperationRequest
     * @param requestBody
     *        Functional interface that can be implemented to produce the request content in a non-blocking manner. The
     *        size of the content is expected to be known up front. See {@link AsyncRequestBody} for specific details on
     *        implementing this interface as well as links to precanned implementations for common scenarios like
     *        uploading from a file. The service documentation for the request content is as follows 'This be a stream'
     * @return A Java Future containing the result of the StreamingInputOperation operation returned by the service.<br/>
     *         The CompletableFuture returned by this method can be completed exceptionally with the following
     *         exceptions.
     *         <ul>
     *         <li>SdkException Base class for all exceptions that can be thrown by the SDK (both service and client).
     *         Can be used for catch all scenarios.</li>
     *         <li>SdkClientException If any client side error occurs such as an IO related failure, failure to get
     *         credentials, etc.</li>
     *         <li>QueryException Base class for all service exceptions. Unknown exceptions will be thrown as an
     *         instance of this type.</li>
     *         </ul>
     * @sample QueryAsyncClient.StreamingInputOperation
     * @see <a href="http://docs.aws.amazon.com/goto/WebAPI/query-service-2010-05-08/StreamingInputOperation"
     *      target="_top">AWS API Documentation</a>
     */
    @Override
    public CompletableFuture<StreamingInputOperationResponse> streamingInputOperation(
            StreamingInputOperationRequest streamingInputOperationRequest, AsyncRequestBody requestBody) {
        List<MetricPublisher> metricPublishers = resolveMetricPublishers(clientConfiguration, streamingInputOperationRequest
                .overrideConfiguration().orElse(null));
        MetricCollector apiCallMetricCollector = metricPublishers.isEmpty() ? NoOpMetricCollector.create() : MetricCollector
                .create("ApiCall");
        try {
            apiCallMetricCollector.reportMetric(CoreMetric.SERVICE_ID, "Query Service");
            apiCallMetricCollector.reportMetric(CoreMetric.OPERATION_NAME, "StreamingInputOperation");
            if (!isSignerOverridden(clientConfiguration)) {
                streamingInputOperationRequest = applySignerOverride(streamingInputOperationRequest, AsyncAws4Signer.create());
            }

            HttpResponseHandler<StreamingInputOperationResponse> responseHandler = protocolFactory
                    .createResponseHandler(StreamingInputOperationResponse::builder);

            HttpResponseHandler<AwsServiceException> errorResponseHandler = protocolFactory.createErrorResponseHandler();

            CompletableFuture<StreamingInputOperationResponse> executeFuture = clientHandler
                    .execute(new ClientExecutionParams<StreamingInputOperationRequest, StreamingInputOperationResponse>()
                            .withOperationName("StreamingInputOperation")
                            .withMarshaller(
                                    AsyncStreamingRequestMarshaller.builder()
                                            .delegateMarshaller(new StreamingInputOperationRequestMarshaller(protocolFactory))
                                            .asyncRequestBody(requestBody).build()).withResponseHandler(responseHandler)
                            .withErrorResponseHandler(errorResponseHandler).withMetricCollector(apiCallMetricCollector)
                            .withAsyncRequestBody(requestBody).withInput(streamingInputOperationRequest));
            AwsRequestOverrideConfiguration requestOverrideConfig = streamingInputOperationRequest.overrideConfiguration()
                    .orElse(null);
            CompletableFuture<StreamingInputOperationResponse> whenCompleteFuture = null;
            whenCompleteFuture = executeFuture.whenComplete((r, e) -> {
                metricPublishers.forEach(p -> p.publish(apiCallMetricCollector.collect()));
            });
            return CompletableFutureUtils.forwardExceptionTo(whenCompleteFuture, executeFuture);
        } catch (Throwable t) {
            metricPublishers.forEach(p -> p.publish(apiCallMetricCollector.collect()));
            return CompletableFutureUtils.failedFuture(t);
        }
    }

    /**
     * Some operation with a streaming output
     *
     * @param streamingOutputOperationRequest
     * @param asyncResponseTransformer
     *        The response transformer for processing the streaming response in a non-blocking manner. See
     *        {@link AsyncResponseTransformer} for details on how this callback should be implemented and for links to
     *        precanned implementations for common scenarios like downloading to a file. The service documentation for
     *        the response content is as follows 'This be a stream'.
     * @return A future to the transformed result of the AsyncResponseTransformer.<br/>
     *         The CompletableFuture returned by this method can be completed exceptionally with the following
     *         exceptions.
     *         <ul>
     *         <li>SdkException Base class for all exceptions that can be thrown by the SDK (both service and client).
     *         Can be used for catch all scenarios.</li>
     *         <li>SdkClientException If any client side error occurs such as an IO related failure, failure to get
     *         credentials, etc.</li>
     *         <li>QueryException Base class for all service exceptions. Unknown exceptions will be thrown as an
     *         instance of this type.</li>
     *         </ul>
     * @sample QueryAsyncClient.StreamingOutputOperation
     * @see <a href="http://docs.aws.amazon.com/goto/WebAPI/query-service-2010-05-08/StreamingOutputOperation"
     *      target="_top">AWS API Documentation</a>
     */
    @Override
    public <ReturnT> CompletableFuture<ReturnT> streamingOutputOperation(
            StreamingOutputOperationRequest streamingOutputOperationRequest,
            AsyncResponseTransformer<StreamingOutputOperationResponse, ReturnT> asyncResponseTransformer) {
        List<MetricPublisher> metricPublishers = resolveMetricPublishers(clientConfiguration, streamingOutputOperationRequest
                .overrideConfiguration().orElse(null));
        MetricCollector apiCallMetricCollector = metricPublishers.isEmpty() ? NoOpMetricCollector.create() : MetricCollector
                .create("ApiCall");
        try {
            apiCallMetricCollector.reportMetric(CoreMetric.SERVICE_ID, "Query Service");
            apiCallMetricCollector.reportMetric(CoreMetric.OPERATION_NAME, "StreamingOutputOperation");

            HttpResponseHandler<StreamingOutputOperationResponse> responseHandler = protocolFactory
                    .createResponseHandler(StreamingOutputOperationResponse::builder);

            HttpResponseHandler<AwsServiceException> errorResponseHandler = protocolFactory.createErrorResponseHandler();

            CompletableFuture<ReturnT> executeFuture = clientHandler.execute(
                    new ClientExecutionParams<StreamingOutputOperationRequest, StreamingOutputOperationResponse>()
                            .withOperationName("StreamingOutputOperation")
                            .withMarshaller(new StreamingOutputOperationRequestMarshaller(protocolFactory))
                            .withResponseHandler(responseHandler).withErrorResponseHandler(errorResponseHandler)
                            .withMetricCollector(apiCallMetricCollector).withInput(streamingOutputOperationRequest),
                    asyncResponseTransformer);
            AwsRequestOverrideConfiguration requestOverrideConfig = streamingOutputOperationRequest.overrideConfiguration()
                    .orElse(null);
            CompletableFuture<ReturnT> whenCompleteFuture = null;
            whenCompleteFuture = executeFuture.whenComplete((r, e) -> {
                if (e != null) {
                    runAndLogError(log, "Exception thrown in exceptionOccurred callback, ignoring",
                            () -> asyncResponseTransformer.exceptionOccurred(e));
                }
                metricPublishers.forEach(p -> p.publish(apiCallMetricCollector.collect()));
            });
            return CompletableFutureUtils.forwardExceptionTo(whenCompleteFuture, executeFuture);
        } catch (Throwable t) {
            runAndLogError(log, "Exception thrown in exceptionOccurred callback, ignoring",
                    () -> asyncResponseTransformer.exceptionOccurred(t));
            metricPublishers.forEach(p -> p.publish(apiCallMetricCollector.collect()));
            return CompletableFutureUtils.failedFuture(t);
        }
    }

    @Override
    public void close() {
        clientHandler.close();
    }

    private AwsQueryProtocolFactory init() {
        return AwsQueryProtocolFactory
                .builder()
                .registerModeledException(
                        ExceptionMetadata.builder().errorCode("InvalidInput")
                                .exceptionBuilderSupplier(InvalidInputException::builder).httpStatusCode(400).build())
                .clientConfiguration(clientConfiguration).defaultServiceExceptionSupplier(QueryException::builder).build();
    }

    private static List<MetricPublisher> resolveMetricPublishers(SdkClientConfiguration clientConfiguration,
            RequestOverrideConfiguration requestOverrideConfiguration) {
        List<MetricPublisher> publishers = null;
        if (requestOverrideConfiguration != null) {
            publishers = requestOverrideConfiguration.metricPublishers();
        }
        if (publishers == null || publishers.isEmpty()) {
            publishers = clientConfiguration.option(SdkClientOption.METRIC_PUBLISHERS);
        }
        if (publishers == null) {
            publishers = Collections.emptyList();
        }
        return publishers;
    }

    private <T extends QueryRequest> T applySignerOverride(T request, Signer signer) {
        if (request.overrideConfiguration().flatMap(c -> c.signer()).isPresent()) {
            return request;
        }
        Consumer<AwsRequestOverrideConfiguration.Builder> signerOverride = b -> b.signer(signer).build();
        AwsRequestOverrideConfiguration overrideConfiguration = request.overrideConfiguration()
                .map(c -> c.toBuilder().applyMutation(signerOverride).build())
                .orElse((AwsRequestOverrideConfiguration.builder().applyMutation(signerOverride).build()));
        return (T) request.toBuilder().overrideConfiguration(overrideConfiguration).build();
    }

    private static boolean isSignerOverridden(SdkClientConfiguration clientConfiguration) {
        return Boolean.TRUE.equals(clientConfiguration.option(SdkClientOption.SIGNER_OVERRIDDEN));
    }
<<<<<<< HEAD
}
=======

    @Override
    public QueryAsyncWaiter waiter() {
        return QueryAsyncWaiter.builder().client(this).scheduledExecutorService(executorService).build();
    }
}
>>>>>>> 7b353010
<|MERGE_RESOLUTION|>--- conflicted
+++ resolved
@@ -371,13 +371,9 @@
     private static boolean isSignerOverridden(SdkClientConfiguration clientConfiguration) {
         return Boolean.TRUE.equals(clientConfiguration.option(SdkClientOption.SIGNER_OVERRIDDEN));
     }
-<<<<<<< HEAD
-}
-=======
 
     @Override
     public QueryAsyncWaiter waiter() {
         return QueryAsyncWaiter.builder().client(this).scheduledExecutorService(executorService).build();
     }
-}
->>>>>>> 7b353010
+}