--- conflicted
+++ resolved
@@ -5,11 +5,8 @@
 import java.util.Collections;
 import java.util.List;
 import java.util.concurrent.CompletableFuture;
-<<<<<<< HEAD
 import java.util.concurrent.ScheduledExecutorService;
-=======
 import java.util.function.Consumer;
->>>>>>> c7b000b8
 import org.slf4j.Logger;
 import org.slf4j.LoggerFactory;
 import software.amazon.awssdk.annotations.Generated;
@@ -360,13 +357,6 @@
         return publishers;
     }
 
-<<<<<<< HEAD
-    @Override
-    public QueryAsyncWaiter waiter() {
-        return QueryAsyncWaiter.builder().client(this).scheduledExecutorService(executorService).build();
-    }
-}
-=======
     private <T extends QueryRequest> T applySignerOverride(T request, Signer signer) {
         if (request.overrideConfiguration().flatMap(c -> c.signer()).isPresent()) {
             return request;
@@ -381,5 +371,9 @@
     private static boolean isSignerOverridden(SdkClientConfiguration clientConfiguration) {
         return Boolean.TRUE.equals(clientConfiguration.option(SdkClientOption.SIGNER_OVERRIDDEN));
     }
+
+    @Override
+    public QueryAsyncWaiter waiter() {
+        return QueryAsyncWaiter.builder().client(this).scheduledExecutorService(executorService).build();
+    }
 }
->>>>>>> c7b000b8
